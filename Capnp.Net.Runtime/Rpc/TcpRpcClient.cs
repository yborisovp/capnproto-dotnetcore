--- conflicted
+++ resolved
@@ -1,12 +1,6 @@
 ﻿using Capnp.FrameTracing;
 using Microsoft.Extensions.Logging;
 using System;
-<<<<<<< HEAD
-=======
-using System.Collections.Generic;
-using System.Diagnostics;
-using System.IO;
->>>>>>> c814e5bc
 using System.Net;
 using System.Net.Sockets;
 using System.Threading;
@@ -46,20 +40,12 @@
 
         readonly RpcEngine _rpcEngine;
         readonly TcpClient _client;
-<<<<<<< HEAD
+        Func<Stream, Stream> _createLayers = _ => _;
         RpcEngine.RpcEndpoint? _inboundEndpoint;
         OutboundTcpEndpoint? _outboundEndpoint;
         FramePump? _pump;
         Thread? _pumpThread;
         Action? _attachTracerAction;
-=======
-        Func<Stream, Stream> _createLayers = _ => _;
-        RpcEngine.RpcEndpoint _inboundEndpoint;
-        OutboundTcpEndpoint _outboundEndpoint;
-        FramePump _pump;
-        Thread _pumpThread;
-        Action _attachTracerAction;
->>>>>>> c814e5bc
 
         /// <summary>
         /// Gets a Task which completes when TCP is connected. Will be
